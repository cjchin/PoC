--- conflicted
+++ resolved
@@ -463,34 +463,13 @@
 	param(
 		[Parameter(Mandatory=$true)][string]$PoCPS1
 	)
-	# set default values
-	$EnableVerbose =			$PSCmdlet.MyInvocation.BoundParameters["Verbose"]
-	$EnableDebug =				$PSCmdlet.MyInvocation.BoundParameters["Debug"]
-	if ($EnableVerbose -eq $null)	{	$EnableVerbose =	$false	}
-	if ($EnableDebug	 -eq $null)	{	$EnableDebug =		$false	}
-	if ($EnableDebug	 -eq $true)	{	$EnableVerbose =	$true		}
-
-<<<<<<< HEAD
-	if (-not (Test-Path $DestinationDirectory -PathType Container))
-	{	$EnableDebug -and		(Write-Host "  mkdir $DestinationDirectory -ErrorAction SilentlyContinue | Out-Null" -ForegroundColor DarkGray	) | Out-Null
-		mkdir $DestinationDirectory -ErrorAction SilentlyContinue | Out-Null
-		if (-not $?)
-		{	Write-Host "[ERROR]: Cannot create output directory '$DestinationDirectory'." -ForegroundColor Red
-			Exit-PrecompileScript -1
-		}
-	}
-	$EnableDebug -and		(Write-Host "  cd $DestinationDirectory" -ForegroundColor DarkGray	) | Out-Null
-	cd $DestinationDirectory
-	if (-not $?)
-	{	Write-Host "[ERROR]: Cannot change to output directory '$DestinationDirectory'." -ForegroundColor Red
-=======
+
 	$Command = "$PoCPS1 query INSTALL.Mentor.QuestaSim:BinaryDirectory"
 	$Result = Invoke-Expression $Command
 	if (($LastExitCode -ne 0) -or ($Result -eq ""))
 	{	Write-Host "[ERROR]: Cannot get QuestaSim binary directory." -ForegroundColor Red
 		Write-Host "         $Result" -ForegroundColor Yellow
 		Write-Host "Run 'poc.ps1 configure' to configure your Mentor QuestaSim installation." -ForegroundColor Yellow
->>>>>>> bf08612f
 		Exit-PrecompileScript -1
 	}
 	return $Result.Replace("/", "\")
@@ -503,26 +482,6 @@
 	#>
 	[CmdletBinding()]
 	param(
-<<<<<<< HEAD
-		[string]$ModelSim_ini = "modelsim.ini"
-	)
-	# set default values
-	$EnableVerbose =			$PSCmdlet.MyInvocation.BoundParameters["Verbose"]
-	$EnableDebug =				$PSCmdlet.MyInvocation.BoundParameters["Debug"]
-	if ($EnableVerbose -eq $null)	{	$EnableVerbose =	$false	}
-	if ($EnableDebug	 -eq $null)	{	$EnableDebug =		$false	}
-	if ($EnableDebug	 -eq $true)	{	$EnableVerbose =	$true		}
-
-	# $ModelSim_ini = "modelsim.ini"
-	$EnableVerbose -and		(Write-Host "Writing new '$ModelSim_ini'..." -ForegroundColor Gray	) | Out-Null
-	"[Library]" | Out-File $ModelSim_ini -Encoding ascii
-	if (-not $?)
-	{	Write-Host "[ERROR]: Cannot create initial $ModelSim_ini." -ForegroundColor Red
-		Exit-PrecompileScript -1
-	}
-	if (Test-Path "..\$ModelSim_ini")
-	{	"others = ../$ModelSim_ini" | Out-File $ModelSim_ini -Append -Encoding ascii		}
-=======
 		[Parameter(Mandatory=$true)][string]$PoCPS1
 	)
 
@@ -535,7 +494,6 @@
 		Exit-PrecompileScript -1
 	}
 	return $Result.Replace("/", "\")
->>>>>>> bf08612f
 }
 
 function Get-QuartusBinaryDirectory
