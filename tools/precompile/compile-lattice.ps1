--- conflicted
+++ resolved
@@ -154,25 +154,6 @@
 
 # Supported pre-compilations by Lattice (Active-HDL, Riviera-PRO, ModelSim, QuestaSim)
 # ==============================================================================
-<<<<<<< HEAD
-if ($Questa)
-{	Write-Host "Pre-compiling Lattice's simulation libraries for QuestaSim" -ForegroundColor Cyan
-	Write-Host "--------------------------------------------------------------------------------" -ForegroundColor Cyan
-
-	$VSimBinDir =			Get-ModelSimBinaryDirectory $PoCPS1
-	$VSimDirName =		Get-QuestaSimDirectoryName $PoCPS1
-
-	# Assemble output directory
-	$DestDir="$PoCRootDir\$PrecompiledDir\$VSimDirName\$LatticeDirName"
-	# Create and change to destination directory
-	Initialize-DestinationDirectory $DestDir -Verbose:$EnableVerbose -Debug:$EnableDebug
-
-	$DiamondBinDir = 		Get-DiamondBinaryDirectory $PoCPS1
-	$Diamond_tcl =			"$DiamondBinDir\pnmainc.exe"
-	# Open-DiamondEnvironment $PoCPS1
-
-	New-ModelSim_ini
-=======
 :forTools foreach ($tool in @("ActiveHDL", "RivieraPRO", "ModelSim", "QuestaSim"))
 {	if (Get-Variable $tool -ValueOnly)
 	{	switch ($tool)
@@ -230,7 +211,6 @@
 			"QuestaSim"
 			{	New-ModelSim_ini	}
 		}
->>>>>>> bf08612f
 
 		$Language =						"vhdl"
 		$TargetArchitectures =	@(		# all, machxo, ecp, ...
