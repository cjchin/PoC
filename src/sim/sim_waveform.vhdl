-- EMACS settings: -*-  tab-width: 2; indent-tabs-mode: t -*-
-- vim: tabstop=2:shiftwidth=2:noexpandtab
-- kate: tab-width 2; replace-tabs off; indent-width 2;
-- =============================================================================
-- Authors:					Patrick Lehmann
-- 									Martin Zabel
--
-- Package:					Simulation constants, functions and utilities.
--
-- Description:
-- -------------------------------------
-- .. TODO:: No documentation available.
--
-- License:
-- =============================================================================
-- Copyright 2007-2016 Technische Universitaet Dresden - Germany
--										 Chair for VLSI-Design, Diagnostics and Architecture
--
-- Licensed under the Apache License, Version 2.0 (the "License");
-- you may not use this file except in compliance with the License.
-- You may obtain a copy of the License at
--
--		http://www.apache.org/licenses/LICENSE-2.0
--
-- Unless required by applicable law or agreed to in writing, software
-- distributed under the License is distributed on an "AS IS" BASIS,
-- WITHOUT WARRANTIES OR CONDITIONS OF ANY KIND, either express or implied.
-- See the License for the specific language governing permissions and
-- limitations under the License.
-- =============================================================================

library IEEE;
use			IEEE.std_logic_1164.all;
use			IEEE.numeric_std.all;
use			IEEE.math_real.all;

library PoC;
use			PoC.utils.all;
-- use			PoC.strings.all;
use			PoC.vectors.all;
use			PoC.physical.all;

use			PoC.sim_types.all;
-- use			PoC.sim_random.all;
use			PoC.simulation.all;


package waveform is
	-- clock generation
	-- ===========================================================================
	procedure simGenerateClock(
		signal	 Clock			: out	std_logic;
		constant Frequency	: in	FREQ;
		constant Phase			: in	T_PHASE			:=	0 deg;
		constant DutyCycle	: in	T_DUTYCYCLE	:= 50 percent;
		constant Wander			: in	T_WANDER		:=	0 permil
	);
	procedure simGenerateClock(
		constant TestID			: in	T_SIM_TEST_ID;
		signal	 Clock			: out	std_logic;
		constant Frequency	: in	FREQ;
		constant Phase			: in	T_PHASE			:=	0 deg;
		constant DutyCycle	: in	T_DUTYCYCLE	:= 50 percent;
		constant Wander			: in	T_WANDER		:=	0 permil
	);
	procedure simGenerateClock(
		signal	 Clock			: out	std_logic;
		constant Period			: in	time;
		constant Phase			: in	T_PHASE			:=	0 deg;
		constant DutyCycle	: in	T_DUTYCYCLE	:= 50 percent;
		constant Wander			: in	T_WANDER		:=	0 permil
	);
	procedure simGenerateClock(
		constant TestID			: in	T_SIM_TEST_ID;
		signal	 Clock			: out	std_logic;
		constant Period			: in	time;
		constant Phase			: in	T_PHASE			:=	0 deg;
		constant DutyCycle	: in	T_DUTYCYCLE	:= 50 percent;
		constant Wander			: in	T_WANDER		:=	0 permil
	);

	procedure simWaitUntilRisingEdge(signal Clock : in std_logic; constant Times : in positive);
	procedure simWaitUntilRisingEdge(constant TestID : in T_SIM_TEST_ID; signal Clock : in std_logic; constant Times : in positive);
	procedure simWaitUntilFallingEdge(signal Clock : in std_logic; constant Times : in positive);
	procedure simWaitUntilFallingEdge(constant TestID : in T_SIM_TEST_ID; signal Clock : in std_logic; constant Times : in positive);

	procedure simGenerateClock2(constant TestID : in T_SIM_TEST_ID; signal Clock : out std_logic; signal Debug : out REAL; constant Period : in time);

	-- waveform description
	-- ===========================================================================
	type T_SIM_WAVEFORM_TUPLE_SL is record
		Delay		: time;
		Value		: std_logic;
	end record;

	type T_SIM_WAVEFORM_TUPLE_SLV_8 is record
		Delay		: time;
		Value		: T_SLV_8;
	end record;

	type T_SIM_WAVEFORM_TUPLE_SLV_16 is record
		Delay		: time;
		Value		: T_SLV_16;
	end record;

	type T_SIM_WAVEFORM_TUPLE_SLV_24 is record
		Delay		: time;
		Value		: T_SLV_24;
	end record;

	type T_SIM_WAVEFORM_TUPLE_SLV_32 is record
		Delay		: time;
		Value		: T_SLV_32;
	end record;

	type T_SIM_WAVEFORM_TUPLE_SLV_48 is record
		Delay		: time;
		Value		: T_SLV_48;
	end record;

	type T_SIM_WAVEFORM_TUPLE_SLV_64 is record
		Delay		: time;
		Value		: T_SLV_64;
	end record;

	subtype T_SIM_WAVEFORM			is TIME_VECTOR; -- use predefined physical type TIME here
<<<<<<< HEAD
	type T_SIM_WAVEFORM_SL			is array(NATURAL range <>) of T_SIM_WAVEFORM_TUPLE_SL;
	type T_SIM_WAVEFORM_SLV_8		is array(NATURAL range <>) of T_SIM_WAVEFORM_TUPLE_SLV_8;
	type T_SIM_WAVEFORM_SLV_16	is array(NATURAL range <>) of T_SIM_WAVEFORM_TUPLE_SLV_16;
	type T_SIM_WAVEFORM_SLV_24	is array(NATURAL range <>) of T_SIM_WAVEFORM_TUPLE_SLV_24;
	type T_SIM_WAVEFORM_SLV_32	is array(NATURAL range <>) of T_SIM_WAVEFORM_TUPLE_SLV_32;
	type T_SIM_WAVEFORM_SLV_48	is array(NATURAL range <>) of T_SIM_WAVEFORM_TUPLE_SLV_48;
	type T_SIM_WAVEFORM_SLV_64	is array(NATURAL range <>) of T_SIM_WAVEFORM_TUPLE_SLV_64;
=======
	type T_SIM_WAVEFORM_SL			is array(natural range <>) of T_SIM_WAVEFORM_TUPLE_SL;
	type T_SIM_WAVEFORM_SLV_8		is array(natural range <>) of T_SIM_WAVEFORM_TUPLE_SLV_8;
	type T_SIM_WAVEFORM_SLV_16	is array(natural range <>) of T_SIM_WAVEFORM_TUPLE_SLV_16;
	type T_SIM_WAVEFORM_SLV_24	is array(natural range <>) of T_SIM_WAVEFORM_TUPLE_SLV_24;
	type T_SIM_WAVEFORM_SLV_32	is array(natural range <>) of T_SIM_WAVEFORM_TUPLE_SLV_32;
	type T_SIM_WAVEFORM_SLV_48	is array(natural range <>) of T_SIM_WAVEFORM_TUPLE_SLV_48;
	type T_SIM_WAVEFORM_SLV_64	is array(natural range <>) of T_SIM_WAVEFORM_TUPLE_SLV_64;
>>>>>>> f9e431c9

	-- waveform generation procedures
	-- ===========================================================================
	-- TODO: get initial value from Waveform(0) if .Delay = o fs, otherwise use (others => 'U') ?
	procedure simGenerateWaveform(
		signal	 Wave					: out	boolean;
		constant Waveform			: in	T_SIM_WAVEFORM;
		constant InitialValue	: in	boolean					:= FALSE
	);
	procedure simGenerateWaveform(
		constant TestID				: in	T_SIM_TEST_ID;
		signal	 Wave					: out	boolean;
		constant Waveform			: in	T_SIM_WAVEFORM;
		constant InitialValue	: in	boolean					:= FALSE
	);
	procedure simGenerateWaveform(
		signal	 Wave					: out	std_logic;
		constant Waveform			: in	T_SIM_WAVEFORM;
		constant InitialValue	: in	std_logic				:= '0'
	);
	procedure simGenerateWaveform(
		constant TestID				: in	T_SIM_TEST_ID;
		signal	 Wave					: out	std_logic;
		constant Waveform			: in	T_SIM_WAVEFORM;
		constant InitialValue	: in	std_logic				:= '0'
	);
	procedure simGenerateWaveform(
		signal	 Wave					: out	std_logic;
		constant Waveform			: in	T_SIM_WAVEFORM_SL;
		constant InitialValue	: in	std_logic				:= '0'
	);
	procedure simGenerateWaveform(
		constant TestID				: in	T_SIM_TEST_ID;
		signal	 Wave					: out	std_logic;
		constant Waveform			: in	T_SIM_WAVEFORM_SL;
		constant InitialValue	: in	std_logic				:= '0'
	);
	procedure simGenerateWaveform(
		signal	 Wave					: out	T_SLV_8;
		constant Waveform			: in	T_SIM_WAVEFORM_SLV_8;
		constant InitialValue	: in	T_SLV_8					:= (others => '0')
	);
	procedure simGenerateWaveform(
		constant TestID				: in	T_SIM_TEST_ID;
		signal	 Wave					: out	T_SLV_8;
		constant Waveform			: in	T_SIM_WAVEFORM_SLV_8;
		constant InitialValue	: in	T_SLV_8					:= (others => '0')
	);
	procedure simGenerateWaveform(
		signal	 Wave					: out	T_SLV_16;
		constant Waveform			: in	T_SIM_WAVEFORM_SLV_16;
		constant InitialValue	: in	T_SLV_16				:= (others => '0')
	);
	procedure simGenerateWaveform(
		constant TestID				: in	T_SIM_TEST_ID;
		signal	 Wave					: out	T_SLV_16;
		constant Waveform			: in	T_SIM_WAVEFORM_SLV_16;
		constant InitialValue	: in	T_SLV_16				:= (others => '0')
	);
	procedure simGenerateWaveform(
		signal	 Wave					: out	T_SLV_24;
		constant Waveform			: in	T_SIM_WAVEFORM_SLV_24;
		constant InitialValue	: in	T_SLV_24				:= (others => '0')
	);
	procedure simGenerateWaveform(
		constant TestID				: in	T_SIM_TEST_ID;
		signal	 Wave					: out	T_SLV_24;
		constant Waveform			: in	T_SIM_WAVEFORM_SLV_24;
		constant InitialValue	: in	T_SLV_24				:= (others => '0')
	);
	procedure simGenerateWaveform(
		signal	 Wave					: out	T_SLV_32;
		constant Waveform			: in	T_SIM_WAVEFORM_SLV_32;
		constant InitialValue	: in	T_SLV_32				:= (others => '0')
	);
	procedure simGenerateWaveform(
		constant TestID				: in	T_SIM_TEST_ID;
		signal	 Wave					: out	T_SLV_32;
		constant Waveform			: in	T_SIM_WAVEFORM_SLV_32;
		constant InitialValue	: in	T_SLV_32				:= (others => '0')
	);
	procedure simGenerateWaveform(
		signal	 Wave					: out	T_SLV_48;
		constant Waveform			: in	T_SIM_WAVEFORM_SLV_48;
		constant InitialValue	: in	T_SLV_48				:= (others => '0')
	);
	procedure simGenerateWaveform(
		constant TestID				: in	T_SIM_TEST_ID;
		signal	 Wave					: out	T_SLV_48;
		constant Waveform			: in	T_SIM_WAVEFORM_SLV_48;
		constant InitialValue	: in	T_SLV_48				:= (others => '0')
	);
	procedure simGenerateWaveform(
		signal	 Wave					: out	T_SLV_64;
		constant Waveform			: in	T_SIM_WAVEFORM_SLV_64;
		constant InitialValue	: in	T_SLV_64				:= (others => '0')
	);
	procedure simGenerateWaveform(
		constant TestID				: in	T_SIM_TEST_ID;
		signal	 Wave					: out	T_SLV_64;
		constant Waveform			: in	T_SIM_WAVEFORM_SLV_64;
		constant InitialValue	: in	T_SLV_64				:= (others => '0')
	);

	function "*" (Wave : T_SIM_WAVEFORM; Times : natural) return T_SIM_WAVEFORM;
	function ">" (Wave : T_SIM_WAVEFORM; Offset : time) return T_SIM_WAVEFORM;
	function "<" (Wave : T_SIM_WAVEFORM; Offset : time) return T_SIM_WAVEFORM;

	function "*" (Wave : T_SIM_WAVEFORM_SLV_8; Times : natural) return T_SIM_WAVEFORM_SLV_8;
	function ">" (Wave : T_SIM_WAVEFORM_SLV_8; Offset : time) return T_SIM_WAVEFORM_SLV_8;
	-- function "<" (Wave : T_SIM_WAVEFORM_SLV_8; Offset : TIME) return T_SIM_WAVEFORM_SLV_8;

	function "*" (Wave : T_SIM_WAVEFORM_SLV_16; Times : natural) return T_SIM_WAVEFORM_SLV_16;
	function ">" (Wave : T_SIM_WAVEFORM_SLV_16; Offset : time) return T_SIM_WAVEFORM_SLV_16;
	-- function "<" (Wave : T_SIM_WAVEFORM_SLV_16; Offset : TIME) return T_SIM_WAVEFORM_SLV_16;

	function "*" (Wave : T_SIM_WAVEFORM_SLV_24; Times : natural) return T_SIM_WAVEFORM_SLV_24;
	function ">" (Wave : T_SIM_WAVEFORM_SLV_24; Offset : time) return T_SIM_WAVEFORM_SLV_24;
	-- function "<" (Wave : T_SIM_WAVEFORM_SLV_24; Offset : TIME) return T_SIM_WAVEFORM_SLV_24;

	function "*" (Wave : T_SIM_WAVEFORM_SLV_32; Times : natural) return T_SIM_WAVEFORM_SLV_32;
	function ">" (Wave : T_SIM_WAVEFORM_SLV_32; Offset : time) return T_SIM_WAVEFORM_SLV_32;
	-- function "<" (Wave : T_SIM_WAVEFORM_SLV_32; Offset : TIME) return T_SIM_WAVEFORM_SLV_32;

	function "*" (Wave : T_SIM_WAVEFORM_SLV_48; Times : natural) return T_SIM_WAVEFORM_SLV_48;
	function ">" (Wave : T_SIM_WAVEFORM_SLV_48; Offset : time) return T_SIM_WAVEFORM_SLV_48;
	-- function "<" (Wave : T_SIM_WAVEFORM_SLV_48; Offset : TIME) return T_SIM_WAVEFORM_SLV_48;

	function "*" (Wave : T_SIM_WAVEFORM_SLV_64; Times : natural) return T_SIM_WAVEFORM_SLV_64;
	function ">" (Wave : T_SIM_WAVEFORM_SLV_64; Offset : time) return T_SIM_WAVEFORM_SLV_64;
	-- function "<" (Wave : T_SIM_WAVEFORM_SLV_64; Offset : TIME) return T_SIM_WAVEFORM_SLV_64;

	-- convert arrays to waveforms
	-- TODO: optimize waveform if input data doesn't change
	-- TODO: write single bit variant
	function to_waveform(bv : bit_vector; Delay : time) return T_SIM_WAVEFORM;
	function to_waveform(slv : std_logic_vector; Delay : time) return T_SIM_WAVEFORM_SL;
	function to_waveform(slvv : T_SLVV_8; Delay : time) return T_SIM_WAVEFORM_SLV_8;
	function to_waveform(slvv : T_SLVV_16; Delay : time) return T_SIM_WAVEFORM_SLV_16;
	function to_waveform(slvv : T_SLVV_24; Delay : time) return T_SIM_WAVEFORM_SLV_24;
	function to_waveform(slvv : T_SLVV_32; Delay : time) return T_SIM_WAVEFORM_SLV_32;
	function to_waveform(slvv : T_SLVV_48; Delay : time) return T_SIM_WAVEFORM_SLV_48;
	function to_waveform(slvv : T_SLVV_64; Delay : time) return T_SIM_WAVEFORM_SLV_64;

	-- predefined common waveforms
	function simGenerateWaveform_Reset(constant Pause : time := 0 ns; ResetPulse : time := 10 ns) return T_SIM_WAVEFORM;

	-- TODO: integrate VCD simulation functions and procedures from sim_value_change_dump.vhdl here
	end package;


package body waveform is
	-- clock generation
	-- ===========================================================================
	procedure simGenerateClock(
		signal	 Clock			: out	std_logic;
		constant Frequency	: in	FREQ;
		constant Phase			: in	T_PHASE			:=	0 deg;
		constant DutyCycle	: in	T_DUTYCYCLE	:= 50 percent;
		constant Wander			: in	T_WANDER		:=	0 permil
	) is
		constant Period : time := to_time(Frequency);
	begin
		simGenerateClock(C_SIM_DEFAULT_TEST_ID, Clock, Period, Phase, DutyCycle, Wander);
	end procedure;

	procedure simGenerateClock(
		constant TestID			: in	T_SIM_TEST_ID;
		signal	 Clock			: out	std_logic;
		constant Frequency	: in	FREQ;
		constant Phase			: in	T_PHASE			:=	0 deg;
		constant DutyCycle	: in	T_DUTYCYCLE	:= 50 percent;
		constant Wander			: in	T_WANDER		:=	0 permil
	) is
		constant Period : time := to_time(Frequency);
	begin
		simGenerateClock(TestID, Clock, Period, Phase, DutyCycle, Wander);
	end procedure;

	procedure simGenerateClock(
		signal	 Clock			: out	std_logic;
		constant Period			: in	time;
		constant Phase			: in	T_PHASE			:=	0 deg;
		constant DutyCycle	: in	T_DUTYCYCLE	:= 50 percent;
		constant Wander			: in	T_WANDER		:=	0 permil
	) is
	begin
		simGenerateClock(C_SIM_DEFAULT_TEST_ID, Clock, Period, Phase, DutyCycle, Wander);
	end procedure;

	procedure simGenerateClock(
		constant TestID			: in	T_SIM_TEST_ID;
		signal	 Clock			: out	std_logic;
		constant Period			: in	time;
		constant Phase			: in	T_PHASE			:=	0 deg;
		constant DutyCycle	: in	T_DUTYCYCLE	:= 50 percent;
		constant Wander			: in	T_WANDER		:=	0 permil
	) is
		constant NormalizedPhase		: T_PHASE		:= ite((Phase >= 0 deg), Phase, Phase + 360 deg);						-- move Phase into the range of 0° to 360°
		constant PhaseAsFactor			: REAL			:= real(NormalizedPhase / 1 second) / 1296000.0;						-- 1,296,000 = 3,600 seconds * 360 degree per cycle
		constant WanderAsFactor			: REAL			:= real(Wander / 1 ppb) / 1.0e9;
		constant DutyCycleAsFactor	: REAL			:= real(DutyCycle / 1 permil) / 1000.0;
<<<<<<< HEAD
		constant Delay							: TIME			:= Period * PhaseAsFactor;
		constant TimeHigh						: TIME			:= Period * DutyCycleAsFactor + (Period * (WanderAsFactor / 2.0));	-- add 50% wander to the high level
		constant TimeLow						: TIME			:= Period - TimeHigh + (Period * WanderAsFactor);						-- and 50% to the low level
		constant ClockAfterRun_cy		: POSITIVE	:= 5;

		constant PROCESS_ID					: T_SIM_PROCESS_ID	:= simRegisterProcess(TestID, "simGenerateClock(period=" & to_string(Period, 2) & ")", IsLowPriority => TRUE);
	begin
		-- report "simGenerateClock: (Instance: '" & Clock'instance_name & "')" & CR &
			-- "Period: "						& TIME'image(Period) & CR &
			-- "Phase: "							& T_PHASE'image(Phase) & CR &
			-- "DutyCycle: "					& T_DUTYCYCLE'image(DutyCycle) & CR &
			-- "PhaseAsFactor: "			& REAL'image(PhaseAsFactor) & CR &
			-- "WanderAsFactor: "		& REAL'image(WanderAsFactor) & CR &
			-- "DutyCycleAsFactor: "	& REAL'image(DutyCycleAsFactor) & CR &
			-- "Delay: "							& TIME'image(Delay) & CR &
			-- "TimeHigh: "					& TIME'image(TimeHigh) & CR &
=======
		constant Delay							: time			:= Period * PhaseAsFactor;
		constant TimeHigh						: time			:= Period * DutyCycleAsFactor + (Period * (WanderAsFactor / 2.0));	-- add 50% wander to the high level
		constant TimeLow						: time			:= Period - TimeHigh + (Period * WanderAsFactor);						-- and 50% to the low level
		constant ClockAfterRun_cy		: positive	:= 5;

		constant PROCESS_ID					: T_SIM_PROCESS_ID	:= simRegisterProcess(TestID, "simGenerateClock(period=" & to_string(Period, 2) & ")", IsLowPriority => TRUE);
	begin
		-- report "simGenerateClock: (Instance: '" & Clock'instance_name & "')" & LF &
			-- "Period: "						& TIME'image(Period) & LF &
			-- "Phase: "							& T_PHASE'image(Phase) & LF &
			-- "DutyCycle: "					& T_DUTYCYCLE'image(DutyCycle) & LF &
			-- "PhaseAsFactor: "			& REAL'image(PhaseAsFactor) & LF &
			-- "WanderAsFactor: "		& REAL'image(WanderAsFactor) & LF &
			-- "DutyCycleAsFactor: "	& REAL'image(DutyCycleAsFactor) & LF &
			-- "Delay: "							& TIME'image(Delay) & LF &
			-- "TimeHigh: "					& TIME'image(TimeHigh) & LF &
>>>>>>> f9e431c9
			-- "TimeLow: "						& TIME'image(TimeLow)
			-- severity NOTE;

		if (Delay = 0 ns) then
			null;
		elsif (Delay <= TimeLow) then
			Clock		<= '0';
			wait for Delay;
		else
			Clock		<= '1';
			wait for Delay - TimeLow;
			Clock		<= '0';
			wait for TimeLow;
		end if;
		Clock		<= '1';
		while not simIsStopped(TestID) loop
			wait for TimeHigh;
			Clock		<= '0';
			wait for TimeLow;
			Clock		<= '1';
		end loop;
		simDeactivateProcess(PROCESS_ID);
		-- create N more cycles to allow other processes to recognize the stop condition (clock after run)
		for i in 1 to ClockAfterRun_cy loop
			wait for TimeHigh;
			Clock		<= '0';
			wait for TimeLow;
			Clock		<= '1';
		end loop;
		Clock		<= '0';
	end procedure;

	type T_SIM_NORMAL_DIST_PARAMETER is record
		StandardDeviation		: REAL;
		Mean								: REAL;
	end record;
	type T_JITTER_DISTRIBUTION is array (natural range <>) of T_SIM_NORMAL_DIST_PARAMETER;

	procedure simGenerateClock2(
		constant	TestID	: in	T_SIM_TEST_ID;
		signal		Clock		: out	std_logic;
		signal		Debug		: out	REAL;
		constant	Period	: in	time
	) is
		constant TimeHigh							: time			:= Period * 0.5;
		constant TimeLow							: time			:= Period - TimeHigh;
		constant JitterPeakPeak				: REAL			:= 0.1;		-- UI
		constant JitterAsFactor				: REAL			:= JitterPeakPeak / 4.0;	-- Maximum jitter per edge
		constant JitterDistribution		: T_JITTER_DISTRIBUTION	:= (
			-- 0 => (StandardDeviation => 0.2, Mean => -0.4),
			-- 1 => (StandardDeviation => 0.2, Mean =>  0.4)

			-- 0 => (StandardDeviation => 0.2, Mean => -0.4),
			-- 1 => (StandardDeviation => 0.3, Mean => -0.1),
			-- 2 => (StandardDeviation => 0.5, Mean =>  0.0),
			-- 3 => (StandardDeviation => 0.3, Mean =>  0.1),
			-- 4 => (StandardDeviation => 0.2, Mean =>  0.4)

			0 => (StandardDeviation => 0.15,	Mean => -0.6),
			1 => (StandardDeviation => 0.2,		Mean => -0.3),
			2 => (StandardDeviation => 0.25,	Mean => -0.2),
			3 => (StandardDeviation => 0.3,		Mean =>  0.0),
			4 => (StandardDeviation => 0.25,	Mean =>  0.2),
			5 => (StandardDeviation => 0.2,		Mean =>  0.3),
			6 => (StandardDeviation => 0.15,	Mean =>  0.6)
		);
		variable Seed									: T_SIM_RAND_SEED;
		variable rand									: REAL;
		variable Jitter								: REAL;
		variable Index								: natural;

		constant ClockAfterRun_cy			: positive	:= 5;
	begin
		Clock		<= '1';
		randInitializeSeed(Seed);

		while not simIsStopped(TestID) loop
			ieee.math_real.Uniform(Seed.Seed1, Seed.Seed2, rand);
			Index		:= scale(rand, 0, JitterDistribution'length * 10) mod JitterDistribution'length;
			randNormalDistributedValue(Seed, rand, JitterDistribution(Index).StandardDeviation, JitterDistribution(Index).Mean, -1.0, 1.0);

			Jitter := JitterAsFactor * rand;
			Debug		<= rand;

			-- Debug		<= integer(rand * 256.0 + 256.0);
			wait for TimeHigh + (Period * Jitter);
			Clock		<= '0';
			wait for TimeLow + (Period * Jitter);
			Clock		<= '1';
		end loop;
		-- create N more cycles to allow other processes to recognize the stop condition (clock after run)
		for i in 1 to ClockAfterRun_cy loop
			wait for TimeHigh;
			Clock		<= '0';
			wait for TimeLow;
			Clock		<= '1';
		end loop;
		Clock		<= '0';
	end procedure;


	procedure simWaitUntilRisingEdge(signal Clock : in std_logic; constant Times : in positive) is
	begin
		simWaitUntilRisingEdge(C_SIM_DEFAULT_TEST_ID, Clock, Times);
	end procedure;

	procedure simWaitUntilRisingEdge(constant	TestID : in T_SIM_TEST_ID; signal Clock : in std_logic; constant Times : in positive) is
	begin
		for i in 1 to Times loop
			wait until rising_edge(Clock);
			exit when simIsStopped(TestID);
		end loop;
	end procedure;

	procedure simWaitUntilFallingEdge(signal Clock : in std_logic; constant Times : in positive) is
	begin
		simWaitUntilFallingEdge(C_SIM_DEFAULT_TEST_ID, Clock, Times);
	end procedure;

	procedure simWaitUntilFallingEdge(constant	TestID : in T_SIM_TEST_ID; signal Clock : in std_logic; constant Times : in positive) is
	begin
		for i in 1 to Times loop
			wait until falling_edge(Clock);
			exit when simIsStopped(TestID);
		end loop;
	end procedure;

	-- waveform generation
	-- ===========================================================================
	procedure simGenerateWaveform(
		signal	 Wave					: out	boolean;
		constant Waveform			: in	T_SIM_WAVEFORM;
		constant InitialValue	: in	boolean					:= FALSE
	) is
	begin
		simGenerateWaveform(C_SIM_DEFAULT_TEST_ID, Wave, Waveform, InitialValue);
	end procedure;

	procedure simGenerateWaveform(
		constant TestID				: in	T_SIM_TEST_ID;
		signal	 Wave					: out	boolean;
		constant Waveform			: in	T_SIM_WAVEFORM;
		constant InitialValue	: in	boolean					:= FALSE
	) is
		constant PROCESS_ID	: T_SIM_PROCESS_ID			:= simRegisterProcess(TestID, "simGenerateWaveform");
		variable State			: boolean;
	begin
		State	:= InitialValue;
		Wave	<= State;
		for i in Waveform'range loop
			wait for Waveform(i);
			State		:= not State;
			Wave		<= State;
			exit when simIsStopped(TestID);
		end loop;
		simDeactivateProcess(PROCESS_ID);
	end procedure;

	procedure simGenerateWaveform(
		signal	 Wave					: out	std_logic;
		constant Waveform			: in	T_SIM_WAVEFORM;
		constant InitialValue	: in	std_logic				:= '0'
	) is
	begin
		simGenerateWaveform(C_SIM_DEFAULT_TEST_ID, Wave, Waveform, InitialValue);
	end procedure;

	procedure simGenerateWaveform(
		constant TestID				: in	T_SIM_TEST_ID;
		signal	 Wave					: out	std_logic;
		constant Waveform			: in	T_SIM_WAVEFORM;
		constant InitialValue	: in	std_logic				:= '0'
	) is
		constant PROCESS_ID	: T_SIM_PROCESS_ID			:= simRegisterProcess(TestID, "simGenerateWaveform");
		variable State : std_logic;
	begin
		State	:= InitialValue;
		Wave	<= State;
		for i in Waveform'range loop
			wait for Waveform(i);
			State		:= not State;
			Wave		<= State;
			exit when simIsStopped(TestID);
		end loop;
		simDeactivateProcess(PROCESS_ID);
	end procedure;

	procedure simGenerateWaveform(
		signal	 Wave					: out	std_logic;
		constant Waveform			: in	T_SIM_WAVEFORM_SL;
		constant InitialValue	: in	std_logic				:= '0'
	) is
	begin
		simGenerateWaveform(C_SIM_DEFAULT_TEST_ID, Wave, Waveform, InitialValue);
	end procedure;

	procedure simGenerateWaveform(
		constant TestID				: in	T_SIM_TEST_ID;
		signal	 Wave					: out	std_logic;
		constant Waveform			: in	T_SIM_WAVEFORM_SL;
		constant InitialValue	: in	std_logic				:= '0'
	) is
		constant PROCESS_ID	: T_SIM_PROCESS_ID			:= simRegisterProcess(TestID, "simGenerateWaveform");
	begin
		Wave <= InitialValue;
		for i in Waveform'range loop
			wait for Waveform(i).Delay;
			Wave		<= Waveform(i).Value;
			exit when simIsStopped(TestID);
		end loop;
		simDeactivateProcess(PROCESS_ID);
	end procedure;

	procedure simGenerateWaveform(
		signal	 Wave					: out	T_SLV_8;
		constant Waveform			: in	T_SIM_WAVEFORM_SLV_8;
		constant InitialValue	: in	T_SLV_8				:= (others => '0')
	) is
	begin
		simGenerateWaveform(C_SIM_DEFAULT_TEST_ID, Wave, Waveform, InitialValue);
	end procedure;

	procedure simGenerateWaveform(
		constant TestID				: in	T_SIM_TEST_ID;
		signal	 Wave					: out	T_SLV_8;
		constant Waveform			: in	T_SIM_WAVEFORM_SLV_8;
		constant InitialValue	: in	T_SLV_8				:= (others => '0')
	) is
		constant PROCESS_ID	: T_SIM_PROCESS_ID			:= simRegisterProcess(TestID, "simGenerateWaveform");
	begin
		Wave <= InitialValue;
		for i in Waveform'range loop
			wait for Waveform(i).Delay;
			Wave		<= Waveform(i).Value;
			exit when simIsStopped(TestID);
		end loop;
		simDeactivateProcess(PROCESS_ID);
	end procedure;

	procedure simGenerateWaveform(
		signal	 Wave					: out	T_SLV_16;
		constant Waveform			: in	T_SIM_WAVEFORM_SLV_16;
		constant InitialValue	: in	T_SLV_16				:= (others => '0')
	) is
	begin
		simGenerateWaveform(C_SIM_DEFAULT_TEST_ID, Wave, Waveform, InitialValue);
	end procedure;

	procedure simGenerateWaveform(
		constant TestID				: in	T_SIM_TEST_ID;
		signal	 Wave					: out	T_SLV_16;
		constant Waveform			: in	T_SIM_WAVEFORM_SLV_16;
		constant InitialValue	: in	T_SLV_16				:= (others => '0')
	) is
		constant PROCESS_ID	: T_SIM_PROCESS_ID			:= simRegisterProcess(TestID, "simGenerateWaveform");
	begin
		Wave <= InitialValue;
		for i in Waveform'range loop
			wait for Waveform(i).Delay;
			Wave		<= Waveform(i).Value;
			exit when simIsStopped(TestID);
		end loop;
		simDeactivateProcess(PROCESS_ID);
	end procedure;

	procedure simGenerateWaveform(
		signal	 Wave					: out	T_SLV_24;
		constant Waveform			: in	T_SIM_WAVEFORM_SLV_24;
		constant InitialValue	: in	T_SLV_24				:= (others => '0')
	) is
	begin
		simGenerateWaveform(C_SIM_DEFAULT_TEST_ID, Wave, Waveform, InitialValue);
	end procedure;

	procedure simGenerateWaveform(
		constant TestID				: in	T_SIM_TEST_ID;
		signal	 Wave					: out	T_SLV_24;
		constant Waveform			: in	T_SIM_WAVEFORM_SLV_24;
		constant InitialValue	: in	T_SLV_24				:= (others => '0')
	) is
		constant PROCESS_ID	: T_SIM_PROCESS_ID			:= simRegisterProcess(TestID, "simGenerateWaveform");
	begin
		Wave <= InitialValue;
		for i in Waveform'range loop
			wait for Waveform(i).Delay;
			Wave		<= Waveform(i).Value;
			exit when simIsStopped(TestID);
		end loop;
		simDeactivateProcess(PROCESS_ID);
	end procedure;

	procedure simGenerateWaveform(
		signal	 Wave					: out	T_SLV_32;
		constant Waveform			: in	T_SIM_WAVEFORM_SLV_32;
		constant InitialValue	: in	T_SLV_32				:= (others => '0')
	) is
	begin
		simGenerateWaveform(C_SIM_DEFAULT_TEST_ID, Wave, Waveform, InitialValue);
	end procedure;

	procedure simGenerateWaveform(
		constant TestID				: in	T_SIM_TEST_ID;
		signal	 Wave					: out	T_SLV_32;
		constant Waveform			: in	T_SIM_WAVEFORM_SLV_32;
		constant InitialValue	: in	T_SLV_32				:= (others => '0')
	) is
		constant PROCESS_ID	: T_SIM_PROCESS_ID			:= simRegisterProcess(TestID, "simGenerateWaveform");
	begin
		Wave <= InitialValue;
		for i in Waveform'range loop
			wait for Waveform(i).Delay;
			Wave		<= Waveform(i).Value;
			exit when simIsStopped(TestID);
		end loop;
		simDeactivateProcess(PROCESS_ID);
	end procedure;

	procedure simGenerateWaveform(
		signal	 Wave					: out	T_SLV_48;
		constant Waveform			: in	T_SIM_WAVEFORM_SLV_48;
		constant InitialValue	: in	T_SLV_48				:= (others => '0')
	) is
	begin
		simGenerateWaveform(C_SIM_DEFAULT_TEST_ID, Wave, Waveform, InitialValue);
	end procedure;

	procedure simGenerateWaveform(
		constant TestID				: in	T_SIM_TEST_ID;
		signal	 Wave					: out	T_SLV_48;
		constant Waveform			: in	T_SIM_WAVEFORM_SLV_48;
		constant InitialValue	: in	T_SLV_48				:= (others => '0')
	) is
		constant PROCESS_ID	: T_SIM_PROCESS_ID			:= simRegisterProcess(TestID, "simGenerateWaveform");
	begin
		Wave <= InitialValue;
		for i in Waveform'range loop
			wait for Waveform(i).Delay;
			Wave		<= Waveform(i).Value;
			exit when simIsStopped(TestID);
		end loop;
		simDeactivateProcess(PROCESS_ID);
	end procedure;

	procedure simGenerateWaveform(
		signal	 Wave					: out	T_SLV_64;
		constant Waveform			: in	T_SIM_WAVEFORM_SLV_64;
		constant InitialValue	: in	T_SLV_64				:= (others => '0')
	) is
	begin
		simGenerateWaveform(C_SIM_DEFAULT_TEST_ID, Wave, Waveform, InitialValue);
	end procedure;

	procedure simGenerateWaveform(
		constant TestID				: in	T_SIM_TEST_ID;
		signal	 Wave					: out	T_SLV_64;
		constant Waveform			: in	T_SIM_WAVEFORM_SLV_64;
		constant InitialValue	: in	T_SLV_64				:= (others => '0')
	) is
		constant PROCESS_ID	: T_SIM_PROCESS_ID			:= simRegisterProcess(TestID, "simGenerateWaveform");
	begin
		Wave <= InitialValue;
		for i in Waveform'range loop
			wait for Waveform(i).Delay;
			Wave		<= Waveform(i).Value;
			exit when simIsStopped(TestID);
		end loop;
		simDeactivateProcess(PROCESS_ID);
	end procedure;

	-- Waveform arithmetic
	function "*" (Wave : T_SIM_WAVEFORM; Times : natural) return T_SIM_WAVEFORM is
		variable Result		: T_SIM_WAVEFORM(0 to Wave'length * Times - 1);
	begin
		for i in 0 to Times - 1 loop
			Result(i * Wave'length to (i + 1) * Wave'length - 1) := Wave;
		end loop;
		return Result;
	end function;

	function ">" (Wave : T_SIM_WAVEFORM; Offset : time) return T_SIM_WAVEFORM is
	begin
		return (Wave(Wave'low) + Offset) & Wave(Wave'low + 1 to Wave'high);
	end function;

	function "<" (Wave : T_SIM_WAVEFORM; Offset : time) return T_SIM_WAVEFORM is
		variable Result		: T_SIM_WAVEFORM(Wave'range);
		variable TimePos	: time;
	begin
		report "Has bugs" severity ERROR;
		TimePos := 0 fs;
		for i in Wave'range loop
			TimePos	:= TimePos + Wave(i);
			if TimePos > Offset then
				return (TimePos - Offset) & Wave(i + 1 to Wave'high);
			end if;
		end loop;
		return (0 => 0 fs);
	end function;

	function "*" (Wave : T_SIM_WAVEFORM_SLV_8; Times : natural) return T_SIM_WAVEFORM_SLV_8 is
		variable Result		: T_SIM_WAVEFORM_SLV_8(0 to Wave'length * Times - 1);
	begin
		for i in 0 to Times - 1 loop
			Result(i * Wave'length to (i + 1) * Wave'length - 1) := Wave;
		end loop;
		return Result;
	end function;

	function ">" (Wave : T_SIM_WAVEFORM_SLV_8; Offset : time) return T_SIM_WAVEFORM_SLV_8 is
	begin
		return T_SIM_WAVEFORM_TUPLE_SLV_8'(
			Delay => Wave(Wave'low).Delay + Offset,
			Value => Wave(Wave'low).Value
		) & Wave(Wave'low + 1 to Wave'high);
	end function;

	-- function "<" (Wave : T_SIM_WAVEFORM_SLV_8; Offset : TIME) return T_SIM_WAVEFORM_SLV_8 is
	-- begin
		-- report "Not implemented" severity FAILURE;
	-- end function;

	function "*" (Wave : T_SIM_WAVEFORM_SLV_16; Times : natural) return T_SIM_WAVEFORM_SLV_16 is
		variable Result		: T_SIM_WAVEFORM_SLV_16(0 to Wave'length * Times - 1);
	begin
		for i in 0 to Times - 1 loop
			Result(i * Wave'length to (i + 1) * Wave'length - 1) := Wave;
		end loop;
		return Result;
	end function;

	function ">" (Wave : T_SIM_WAVEFORM_SLV_16; Offset : time) return T_SIM_WAVEFORM_SLV_16 is
	begin
		return T_SIM_WAVEFORM_TUPLE_SLV_16'(
			Delay => Wave(Wave'low).Delay + Offset,
			Value => Wave(Wave'low).Value
		) & Wave(Wave'low + 1 to Wave'high);
	end function;

	-- function "<" (Wave : T_SIM_WAVEFORM_SLV_16; Offset : TIME) return T_SIM_WAVEFORM_SLV_16 is
	-- begin
		-- report "Not implemented" severity FAILURE;
	-- end function;

	function "*" (Wave : T_SIM_WAVEFORM_SLV_24; Times : natural) return T_SIM_WAVEFORM_SLV_24 is
		variable Result		: T_SIM_WAVEFORM_SLV_24(0 to Wave'length * Times - 1);
	begin
		for i in 0 to Times - 1 loop
			Result(i * Wave'length to (i + 1) * Wave'length - 1) := Wave;
		end loop;
		return Result;
	end function;

	function ">" (Wave : T_SIM_WAVEFORM_SLV_24; Offset : time) return T_SIM_WAVEFORM_SLV_24 is
	begin
		return T_SIM_WAVEFORM_TUPLE_SLV_24'(
			Delay => Wave(Wave'low).Delay + Offset,
			Value => Wave(Wave'low).Value
		) & Wave(Wave'low + 1 to Wave'high);
	end function;

	-- function "<" (Wave : T_SIM_WAVEFORM_SLV_24; Offset : TIME) return T_SIM_WAVEFORM_SLV_24 is
	-- begin
		-- report "Not implemented" severity FAILURE;
	-- end function;

	function "*" (Wave : T_SIM_WAVEFORM_SLV_32; Times : natural) return T_SIM_WAVEFORM_SLV_32 is
		variable Result		: T_SIM_WAVEFORM_SLV_32(0 to Wave'length * Times - 1);
	begin
		for i in 0 to Times - 1 loop
			Result(i * Wave'length to (i + 1) * Wave'length - 1) := Wave;
		end loop;
		return Result;
	end function;

	function ">" (Wave : T_SIM_WAVEFORM_SLV_32; Offset : time) return T_SIM_WAVEFORM_SLV_32 is
	begin
		return T_SIM_WAVEFORM_TUPLE_SLV_32'(
			Delay => Wave(Wave'low).Delay + Offset,
			Value => Wave(Wave'low).Value
		) & Wave(Wave'low + 1 to Wave'high);
	end function;

	-- function "<" (Wave : T_SIM_WAVEFORM_SLV_32; Offset : TIME) return T_SIM_WAVEFORM_SLV_32 is
	-- begin
		-- report "Not implemented" severity FAILURE;
	-- end function;

	function "*" (Wave : T_SIM_WAVEFORM_SLV_48; Times : natural) return T_SIM_WAVEFORM_SLV_48 is
		variable Result		: T_SIM_WAVEFORM_SLV_48(0 to Wave'length * Times - 1);
	begin
		for i in 0 to Times - 1 loop
			Result(i * Wave'length to (i + 1) * Wave'length - 1) := Wave;
		end loop;
		return Result;
	end function;

	function ">" (Wave : T_SIM_WAVEFORM_SLV_48; Offset : time) return T_SIM_WAVEFORM_SLV_48 is
	begin
		return T_SIM_WAVEFORM_TUPLE_SLV_48'(
			Delay => Wave(Wave'low).Delay + Offset,
			Value => Wave(Wave'low).Value
		) & Wave(Wave'low + 1 to Wave'high);
	end function;

	-- function "<" (Wave : T_SIM_WAVEFORM_SLV_48; Offset : TIME) return T_SIM_WAVEFORM_SLV_48 is
	-- begin
		-- report "Not implemented" severity FAILURE;
	-- end function;

	function "*" (Wave : T_SIM_WAVEFORM_SLV_64; Times : natural) return T_SIM_WAVEFORM_SLV_64 is
		variable Result		: T_SIM_WAVEFORM_SLV_64(0 to Wave'length * Times - 1);
	begin
		for i in 0 to Times - 1 loop
			Result(i * Wave'length to (i + 1) * Wave'length - 1) := Wave;
		end loop;
		return Result;
	end function;

	function ">" (Wave : T_SIM_WAVEFORM_SLV_64; Offset : time) return T_SIM_WAVEFORM_SLV_64 is
	begin
		return T_SIM_WAVEFORM_TUPLE_SLV_64'(
			Delay => Wave(Wave'low).Delay + Offset,
			Value => Wave(Wave'low).Value
		) & Wave(Wave'low + 1 to Wave'high);
	end function;

	-- function "<" (Wave : T_SIM_WAVEFORM_SLV_64; Offset : TIME) return T_SIM_WAVEFORM_SLV_64 is
	-- begin
		-- report "Not implemented" severity FAILURE;
	-- end function;


	function to_waveform(bv : bit_vector; Delay : time) return T_SIM_WAVEFORM is
		variable Result		: T_SIM_WAVEFORM(0 to bv'length - 1);
	begin
		report "Has bugs" severity ERROR;
		for i in 0 to bv'length - 1 loop
			Result(i)		:= Delay;
		end loop;
		return Result;
	end function;

	function to_waveform(slv : std_logic_vector; Delay : time) return T_SIM_WAVEFORM_SL is
		variable Result		: T_SIM_WAVEFORM_SL(0 to slv'length - 1);
	begin
		for i in 0 to slv'length - 1 loop
			Result(i).Delay		:= Delay;
			Result(i).Value		:= slv(i);
		end loop;
		return Result;
	end function;

	function to_waveform(slvv : T_SLVV_8; Delay : time) return T_SIM_WAVEFORM_SLV_8 is
		variable Result		: T_SIM_WAVEFORM_SLV_8(0 to slvv'length - 1);
	begin
		for i in 0 to slvv'length - 1 loop
			Result(i).Delay		:= Delay;
			Result(i).Value		:= slvv(i);
		end loop;
		return Result;
	end function;

	function to_waveform(slvv : T_SLVV_16; Delay : time) return T_SIM_WAVEFORM_SLV_16 is
		variable Result		: T_SIM_WAVEFORM_SLV_16(0 to slvv'length - 1);
	begin
		for i in 0 to slvv'length - 1 loop
			Result(i).Delay		:= Delay;
			Result(i).Value		:= slvv(i);
		end loop;
		return Result;
	end function;

	function to_waveform(slvv : T_SLVV_24; Delay : time) return T_SIM_WAVEFORM_SLV_24 is
		variable Result		: T_SIM_WAVEFORM_SLV_24(0 to slvv'length - 1);
	begin
		for i in 0 to slvv'length - 1 loop
			Result(i).Delay		:= Delay;
			Result(i).Value		:= slvv(i);
		end loop;
		return Result;
	end function;

	function to_waveform(slvv : T_SLVV_32; Delay : time) return T_SIM_WAVEFORM_SLV_32 is
		variable Result		: T_SIM_WAVEFORM_SLV_32(0 to slvv'length - 1);
	begin
		for i in 0 to slvv'length - 1 loop
			Result(i).Delay		:= Delay;
			Result(i).Value		:= slvv(i);
		end loop;
		return Result;
	end function;

	function to_waveform(slvv : T_SLVV_48; Delay : time) return T_SIM_WAVEFORM_SLV_48 is
		variable Result		: T_SIM_WAVEFORM_SLV_48(0 to slvv'length - 1);
	begin
		for i in 0 to slvv'length - 1 loop
			Result(i).Delay		:= Delay;
			Result(i).Value		:= slvv(i);
		end loop;
		return Result;
	end function;

	function to_waveform(slvv : T_SLVV_64; Delay : time) return T_SIM_WAVEFORM_SLV_64 is
		variable Result		: T_SIM_WAVEFORM_SLV_64(0 to slvv'length - 1);
	begin
		for i in 0 to slvv'length - 1 loop
			Result(i).Delay		:= Delay;
			Result(i).Value		:= slvv(i);
		end loop;
		return Result;
	end function;

	-- predefined common waveforms
	function simGenerateWaveform_Reset(constant Pause : time := 0 ns; ResetPulse : time := 10 ns) return T_SIM_WAVEFORM is
		variable p  : time;
		variable rp : time;
	begin
		-- WORKAROUND: for Mentor QuestaSim/ModelSim
		--	Version:	10.4c
		--	Issue:
		--		return (0 => Pause, 1 => ResetPulse); always evaluates to (0 ns, 10 ns),
		--		regardless of the passed function parameters
		--	Bugfix:
		--		The bugfix will be included in 10.5a, but this workaround must be
		--		present until Altera updates the embedded ModelSim Altera Edition.
		p  := Pause;
		rp := ResetPulse;
		return (0 => p, 1 => rp);
	end function;
end package body;<|MERGE_RESOLUTION|>--- conflicted
+++ resolved
@@ -124,15 +124,6 @@
 	end record;
 
 	subtype T_SIM_WAVEFORM			is TIME_VECTOR; -- use predefined physical type TIME here
-<<<<<<< HEAD
-	type T_SIM_WAVEFORM_SL			is array(NATURAL range <>) of T_SIM_WAVEFORM_TUPLE_SL;
-	type T_SIM_WAVEFORM_SLV_8		is array(NATURAL range <>) of T_SIM_WAVEFORM_TUPLE_SLV_8;
-	type T_SIM_WAVEFORM_SLV_16	is array(NATURAL range <>) of T_SIM_WAVEFORM_TUPLE_SLV_16;
-	type T_SIM_WAVEFORM_SLV_24	is array(NATURAL range <>) of T_SIM_WAVEFORM_TUPLE_SLV_24;
-	type T_SIM_WAVEFORM_SLV_32	is array(NATURAL range <>) of T_SIM_WAVEFORM_TUPLE_SLV_32;
-	type T_SIM_WAVEFORM_SLV_48	is array(NATURAL range <>) of T_SIM_WAVEFORM_TUPLE_SLV_48;
-	type T_SIM_WAVEFORM_SLV_64	is array(NATURAL range <>) of T_SIM_WAVEFORM_TUPLE_SLV_64;
-=======
 	type T_SIM_WAVEFORM_SL			is array(natural range <>) of T_SIM_WAVEFORM_TUPLE_SL;
 	type T_SIM_WAVEFORM_SLV_8		is array(natural range <>) of T_SIM_WAVEFORM_TUPLE_SLV_8;
 	type T_SIM_WAVEFORM_SLV_16	is array(natural range <>) of T_SIM_WAVEFORM_TUPLE_SLV_16;
@@ -140,7 +131,6 @@
 	type T_SIM_WAVEFORM_SLV_32	is array(natural range <>) of T_SIM_WAVEFORM_TUPLE_SLV_32;
 	type T_SIM_WAVEFORM_SLV_48	is array(natural range <>) of T_SIM_WAVEFORM_TUPLE_SLV_48;
 	type T_SIM_WAVEFORM_SLV_64	is array(natural range <>) of T_SIM_WAVEFORM_TUPLE_SLV_64;
->>>>>>> f9e431c9
 
 	-- waveform generation procedures
 	-- ===========================================================================
@@ -343,24 +333,6 @@
 		constant PhaseAsFactor			: REAL			:= real(NormalizedPhase / 1 second) / 1296000.0;						-- 1,296,000 = 3,600 seconds * 360 degree per cycle
 		constant WanderAsFactor			: REAL			:= real(Wander / 1 ppb) / 1.0e9;
 		constant DutyCycleAsFactor	: REAL			:= real(DutyCycle / 1 permil) / 1000.0;
-<<<<<<< HEAD
-		constant Delay							: TIME			:= Period * PhaseAsFactor;
-		constant TimeHigh						: TIME			:= Period * DutyCycleAsFactor + (Period * (WanderAsFactor / 2.0));	-- add 50% wander to the high level
-		constant TimeLow						: TIME			:= Period - TimeHigh + (Period * WanderAsFactor);						-- and 50% to the low level
-		constant ClockAfterRun_cy		: POSITIVE	:= 5;
-
-		constant PROCESS_ID					: T_SIM_PROCESS_ID	:= simRegisterProcess(TestID, "simGenerateClock(period=" & to_string(Period, 2) & ")", IsLowPriority => TRUE);
-	begin
-		-- report "simGenerateClock: (Instance: '" & Clock'instance_name & "')" & CR &
-			-- "Period: "						& TIME'image(Period) & CR &
-			-- "Phase: "							& T_PHASE'image(Phase) & CR &
-			-- "DutyCycle: "					& T_DUTYCYCLE'image(DutyCycle) & CR &
-			-- "PhaseAsFactor: "			& REAL'image(PhaseAsFactor) & CR &
-			-- "WanderAsFactor: "		& REAL'image(WanderAsFactor) & CR &
-			-- "DutyCycleAsFactor: "	& REAL'image(DutyCycleAsFactor) & CR &
-			-- "Delay: "							& TIME'image(Delay) & CR &
-			-- "TimeHigh: "					& TIME'image(TimeHigh) & CR &
-=======
 		constant Delay							: time			:= Period * PhaseAsFactor;
 		constant TimeHigh						: time			:= Period * DutyCycleAsFactor + (Period * (WanderAsFactor / 2.0));	-- add 50% wander to the high level
 		constant TimeLow						: time			:= Period - TimeHigh + (Period * WanderAsFactor);						-- and 50% to the low level
@@ -377,7 +349,6 @@
 			-- "DutyCycleAsFactor: "	& REAL'image(DutyCycleAsFactor) & LF &
 			-- "Delay: "							& TIME'image(Delay) & LF &
 			-- "TimeHigh: "					& TIME'image(TimeHigh) & LF &
->>>>>>> f9e431c9
 			-- "TimeLow: "						& TIME'image(TimeLow)
 			-- severity NOTE;
 
