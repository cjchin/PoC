--- conflicted
+++ resolved
@@ -15,19 +15,12 @@
 ## Entities
 
  -  [`sort_lru_cache`][sort_lru_cache] implements a list of least-recently-used (LRU) items. The implementation is optimized for the use in caches.
-<<<<<<< HEAD
-=======
  -  [`sort_lru_list`][sort_lru_list] implements a list of least-recently-used (LRU) items. The implementation is generic.
->>>>>>> adfe0afc
 
 
  [sort_sortnet]:				sortnet
 
  [sort.pkg]:				  	sort.pkg.vhdl
 
-<<<<<<< HEAD
- [sort_lru_cache]:				sort_lru_cache.vhdl
-=======
  [sort_lru_cache]:			sort_lru_cache.vhdl
- [sort_lru_list]:				sort_lru_list.vhdl
->>>>>>> adfe0afc
+ [sort_lru_list]:				sort_lru_list.vhdl